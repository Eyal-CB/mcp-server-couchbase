--- conflicted
+++ resolved
@@ -272,14 +272,6 @@
 
  
 @mcp.tool()
-<<<<<<< HEAD
-def get_cluster_metrics(
-    ctx: Context, ip: str) -> str:
-    """Runs an API call to the metrics endpoint of a given couchbase node by IP or hostname. Metrics contain info on nodes performance,
-    resources and services.
-    Returns: String representing the prometheus formatted metrics return by couchbase."""
-    settings = get_settings()
-=======
 def get_cluster_prometheus_metrics_endpoints(
     ctx: Context) -> list[str]:
     """Runs an API call to the Ccouchbase Prometheus Endpoint Service Discovery. Retrieves the hostnames and ports of all metrics endpoints for the cluster nodes.
@@ -300,28 +292,7 @@
     else:
         logger.error(f"Unexpected response from fetch endpoints API {response.text}")
         raise TypeError(f"Unexpected response from fetch endpoints API {response.text}")
->>>>>>> be56033f
-
-
-<<<<<<< HEAD
-
-    metrics = fetch_metrics(ip, username, password)
-    return metrics
-
-def load_config(path="mcp_config.json"):
-
-    SCRIPT_DIR = os.path.dirname(os.path.abspath(__file__))
-    file_path = os.path.join(SCRIPT_DIR, path)
-    try:
-        with open(file_path, "r") as f:
-            config = json.load(f)
-            return config
-    except FileNotFoundError as e:
-        logger.error(f"Config file not found: {file_path}")
-        raise e
-    except json.JSONDecodeError as e:
-        logger.error(f"Invalid JSON in config file: {e}")
-=======
+
 @mcp.tool()
 def get_cluster_node_metrics(
     ctx: Context, hostname: str) -> str:
@@ -338,25 +309,22 @@
         response = call_api(ctx, url)
         return response.text
     except Exception as e:
-        logger.error(f"Error calling API to fetch endpoints: {e}")
-        raise e
-
-@mcp.tool()
-def get_list_of_buckets_with_settings(
-    ctx: Context
-) -> list[Any]:
-    """Get the list of buckets from the Couchbase cluster, including their bucket settings.
-    Returns a list of bucket setting objects.
-    """
-    cluster = ctx.request_context.lifespan_context.cluster
-
-    try:
-        bucket_manager = cluster.buckets()
-        buckets = bucket_manager.get_all_buckets()
-        return buckets
-    except Exception as e:
-        logger.error(f"Error getting bucket names: {e}")
->>>>>>> be56033f
+        logger.error(f"Error calling API to fetch metrics: {e}")
+        raise e
+    
+def load_config(path="mcp_config.json"):
+
+    SCRIPT_DIR = os.path.dirname(os.path.abspath(__file__))
+    file_path = os.path.join(SCRIPT_DIR, path)
+    try:
+        with open(file_path, "r") as f:
+            config = json.load(f)
+            return config
+    except FileNotFoundError as e:
+        logger.error(f"Config file not found: {file_path}")
+        raise e
+    except json.JSONDecodeError as e:
+        logger.error(f"Invalid JSON in config file: {e}")
         raise e
 
 def load_tool_modules(tools):
