from datetime import timedelta
from typing import Any
from mcp.server.fastmcp import FastMCP, Context
from couchbase.cluster import Cluster
from couchbase.auth import PasswordAuthenticator, CertificateAuthenticator
from couchbase.options import ClusterOptions
import logging
from dataclasses import dataclass
from contextlib import asynccontextmanager
from typing import AsyncIterator
import click
<<<<<<< HEAD
from couchbase_mcp import logger, set_mcp, MCP_SERVER_NAME
import json
import importlib
import os
import requests
from requests.auth import HTTPBasicAuth


SERVICE_PORT_MAPPING = {
    "tls" : {
        "admin" : "18091",
        "index" : "19012",
        "query" : "18093",
        "fts" : "18094",
        "cbas" : "18095",
        "eventing" : "18097"

    },
    "no_tls" : {
        "admin" : "8091",
        "index" : "9012",
        "query" : "8093",
        "fts" : "8094",
        "cbas" : "8095",
        "eventing" : "8097"
=======
import os
>>>>>>> 51616efe

    }
}

# Configure logging


@dataclass
class AppContext:
    """Context for the MCP server."""

    cluster: Cluster | None = None
    read_only_query_mode: bool = True
    username: str = None
    password: str = None
    connection_string: str = None
    ca_cert_path : str = None
    use_tls : bool = True
<<<<<<< HEAD
=======
    client_cert_path : str = None
>>>>>>> 51616efe


def validate_required_param(
    ctx: click.Context, param: click.Parameter, value: str | None
) -> str:
    """Validate that a required parameter is not empty."""
    if not value or value.strip() == "":
        raise click.BadParameter(f"{param.name} cannot be empty")
    return value

def validate_authentication_method(params : dict ) -> bool:
    """Util function to verify either user/password combination OR client certificates have been included"""
    username = params.get("username")
    password = params.get("password")
    client_cert_path = params.get("client_cert_path")
    ca_cert_path = params.get("ca_cert_path")

    # Strip values to check for empty strings
    if username is not None:
        username = username.strip()
    if password is not None:
        password = password.strip()

    if client_cert_path:
        client_cert = os.path.join(client_cert_path, "client.pem")
        client_key = os.path.join(client_cert_path, "client.key")

        if not os.path.isfile(client_cert) or not os.path.isfile(client_key):
            raise click.BadParameter(
                f"Client certificate files not found in {client_cert_path}. Required: client.pem and client.key."
            )

        if username or password or username == "" or password =="":
            raise click.BadParameter(
                "You must use either a client certificate or username/password, not both."
            )

    elif username or password:
        if not username or not password:
            raise click.BadParameter(
                "Both username and password must be provided and non-empty if using basic authentication."
            )
    else:
        raise click.BadParameter(
            "You must provide either a client certificate path or username/password combination, neither received."
        )

    if not ca_cert_path:
        logger.warning(f"A trusted CA certificate has not been provided, using local trust store for TLS connections")



def get_settings() -> dict:
    """Get settings from Click context."""
    ctx = click.get_current_context()
    return ctx.obj or {}


@click.command()
@click.option(
    "--connection-string",
    envvar="CB_CONNECTION_STRING",
    help="Couchbase connection string",
    callback=validate_required_param,
)
@click.option(
    "--username",
    envvar="CB_USERNAME",
    help="Couchbase database user",
    #callback=validate_required_param,
)
@click.option(
    "--password",
    envvar="CB_PASSWORD",
    help="Couchbase database password",
    #callback=validate_required_param,
)

@click.option(
    '--ca-cert-path',
    envvar="CA_CERT_PATH",
    type=click.Path(exists=True),
    default=None,
    help='Path to Server TLS certificate, required for API calls.')

@click.option(
    "--client-cert-path",
    envvar="CLIENT_CERT_PATH",
    default=None,
    help="Path to client.key and client.pem files for mtls client authentication",
    #callback=validate_required_param,
)

@click.option(
    '--ca-cert-path',
    envvar="CA_CERT_PATH",
    type=click.Path(exists=True),
    default=None,
    help='Path to Server TLS certificate, required for API calls.')

@click.option(
    "--read-only-query-mode",
    envvar="READ_ONLY_QUERY_MODE",
    type=bool,
    default=True,
    help="Enable read-only query mode. Set to True (default) to allow only read-only queries. Can be set to False to allow data modification queries.",
)
@click.option(
    "--transport",
    envvar="MCP_TRANSPORT",
    type=click.Choice(["stdio", "sse"]),
    default="stdio",
    help="Transport mode for the server (stdio or sse)",
)
@click.pass_context
def main(
    ctx,
    connection_string,
    username,
    password,
    read_only_query_mode,
    ca_cert_path,
<<<<<<< HEAD
=======
    client_cert_path,
>>>>>>> 51616efe
    transport,
):
    """Couchbase MCP Server"""
    ctx.obj = {
        "connection_string": connection_string,
        "username": username,
        "password": password,
        "read_only_query_mode": read_only_query_mode,
<<<<<<< HEAD
        "ca_cert_path" : ca_cert_path
=======
        "ca_cert_path" : ca_cert_path,
        "client_cert_path" : client_cert_path
>>>>>>> 51616efe
    }
    try:
        validate_authentication_method(ctx.obj)
    except Exception as e:
        logger.error(f"Failed to validate auth method params: {e}")
        raise 
    mcp.run(transport=transport)


@asynccontextmanager
async def app_lifespan(server: FastMCP) -> AsyncIterator[AppContext]:
    """Initialize the Couchbase cluster and bucket for the MCP server."""
    # Get configuration from Click context
    settings = get_settings()

    connection_string = settings.get("connection_string")
    username = settings.get("username")
    password = settings.get("password")
    read_only_query_mode = settings.get("read_only_query_mode")
    ca_cert_path = settings.get("ca_cert_path")
<<<<<<< HEAD
=======
    client_cert_path = settings.get("client_cert_path")
>>>>>>> 51616efe
    use_tls = True
    if "://" in connection_string:
        protocol = connection_string.split("://", 1)[0]
        use_tls = (protocol[-1] == 's')


    try:
        logger.info("Creating Couchbase cluster connection...")
<<<<<<< HEAD
        auth = PasswordAuthenticator(username, password, cert_path = ca_cert_path)
=======
        #use client cert if provided, else user/password
        if client_cert_path:
                    
            tls_conf = {
                "cert_path" :  os.path.join(client_cert_path, "client.pem"),
                "key_path" :  os.path.join(client_cert_path, "client.key"),
            }
            #set ca cert as trust store if provided
            if ca_cert_path:
                tls_conf["trust_store_path"] = ca_cert_path
            auth = CertificateAuthenticator(**tls_conf)
        else:
            auth = PasswordAuthenticator(username, password, cert_path = ca_cert_path)
>>>>>>> 51616efe

        options = ClusterOptions(auth)
        options.apply_profile("wan_development")

        cluster = Cluster(connection_string, options)
        cluster.wait_until_ready(timedelta(seconds=5))
        logger.info("Successfully connected to Couchbase cluster")

        yield AppContext(
            cluster=cluster, 
            ca_cert_path = ca_cert_path,
            connection_string = connection_string,
            username=username,
            password=password,
            read_only_query_mode=read_only_query_mode,
<<<<<<< HEAD
            use_tls=use_tls
=======
            use_tls=use_tls,
            client_cert_path=client_cert_path
>>>>>>> 51616efe
        )

    except Exception as e:
        logger.error(f"Failed to connect to Couchbase: {e}")
        raise


# Initialize MCP server
mcp = FastMCP(MCP_SERVER_NAME, lifespan=app_lifespan)
set_mcp(mcp)

# Tools
@mcp.tool()
def get_cluster_health_check(
    ctx: Context) -> list[dict[str,Any]]:
    """Runs a healthcheck (ping report) on the Couchbase cluster. Returns an array of json objects with pintreport results and node IPs.
    Also useful for discovering available services in the cluster. Multiple services may reside on each node.
    Returns: Array of service objects, each having the URL (consisting of IP and port for the service) and state of the service"""
    cluster = ctx.request_context.lifespan_context.cluster

    services = []
    try:
        ping_report = cluster.ping()
    except Exception as e:
<<<<<<< HEAD
        logger.error(f"Unable to reach cluster for health check: {e}")
        raise e
    try:
        services = []
        for service_type, endpoints in ping_report.endpoints.items():
            for ep in endpoints:
                services.append({
                    "service": service_type.value,
                    "state": ep.state.value,
                    "id": ep.id,
                    "ip": ep.remote,
                    "latency_ms": ep.latency.total_seconds() * 1000 if ep.latency else None,
                    "error": str(ep.error) if ep.error else None
                })
    except Exception as e:
        logger.error(f"Unable to parse ping report: {e}")
        raise e
=======
        logger.error(f"Error getting bucket names: {e}")
        raise 
>>>>>>> 51616efe

    return services

def call_api(ctx: Context, url: str ) -> requests.Response:
    """Call Couchbase API for given URL. Returns raw Response object."""

    username = ctx.request_context.lifespan_context.username
    password = ctx.request_context.lifespan_context.password
    ca_cert_path = ctx.request_context.lifespan_context.ca_cert_path or True

    try:
        response = requests.get(
            url,
            auth=HTTPBasicAuth(username, password),
            verify=ca_cert_path,  
            timeout=10
        )
        response.raise_for_status()
        return response
    except requests.exceptions.SSLError as e:
        logger.error(f"SSL verification failed: {e}")
        raise e
    except requests.exceptions.RequestException as e:
        logger.error(f"Error fetching api: {e}")
        raise e
    except Exception as e:
        logger.error(f"Error fetching api: {e}")
        raise e

def build_api_url(ctx: Context, hostname: str, service: str, endpoint: str) -> str:
    """Return full url for an api call to given hostname, service and endpoint"""
    protocol = "http"
    port = SERVICE_PORT_MAPPING["no_tls"].get(service) or "8091"
    if( ctx.request_context.lifespan_context.use_tls):
        protocol = "https"
        port = SERVICE_PORT_MAPPING["tls"].get(service) or "18091"
    return f'{protocol}://{hostname}:{port}/{endpoint}'


def strip_protocol(url: str) -> str:
    parts = url.split("://", 1)
    return parts[1] if len(parts) == 2 else url

 
@mcp.tool()
def get_cluster_prometheus_metrics_endpoints(
    ctx: Context) -> list[str]:
    """Runs an API call to the Ccouchbase Prometheus Endpoint Service Discovery. Retrieves the hostnames and ports of all metrics endpoints for the cluster nodes.
    Required for calling the get_cluster_metrics function in a cluster.
    Accepts the hostname of the node to get metrics from.
    Returns: Array of hostname+port as strings"""

    hostname = strip_protocol(ctx.request_context.lifespan_context.connection_string)
    url =  build_api_url(ctx, hostname, "admin", "prometheus_sd_config" )
    try:
        response = call_api(ctx, url)
    except Exception as e:
        logger.error(f"Error calling API to fetch endpoints: {e}")
        raise e
    json_data = response.json()
    if (json_data and isinstance(json_data,list)):
        return json_data[0].get("targets")
    else:
        logger.error(f"Unexpected response from fetch endpoints API {response.text}")
        raise TypeError(f"Unexpected response from fetch endpoints API {response.text}")

@mcp.tool()
def get_cluster_node_metrics(
    ctx: Context, hostname: str) -> str:
    """Runs an API call to the metrics endpoint of a given couchbase node hostname. 
    Metrics contain info on nodes performance, resources and services.
    Accepts the node hostname as a string. 
    Returns: String representing the prometheus formatted metrics returned by couchbase."""

    hostname = strip_protocol(hostname)
    parts = hostname.split(":",1)
    hostname = parts[0]
    url = build_api_url(ctx, hostname, "admin", "metrics" )
    try:
        response = call_api(ctx, url)
        return response.text
    except Exception as e:
        logger.error(f"Error calling API to fetch metrics: {e}")
        raise e
    
def load_config(path="mcp_config.json"):

    SCRIPT_DIR = os.path.dirname(os.path.abspath(__file__))
    file_path = os.path.join(SCRIPT_DIR, path)
    try:
        with open(file_path, "r") as f:
            config = json.load(f)
            return config
    except FileNotFoundError as e:
        logger.error(f"Config file not found: {file_path}")
        raise e
    except json.JSONDecodeError as e:
        logger.error(f"Invalid JSON in config file: {e}")
        raise e

def load_tool_modules(tools):
    for mod_name in tools:
        try:
            importlib.import_module(mod_name)
            logger.info(f"Loaded tool module: {mod_name}")
        except ModuleNotFoundError as e:
            logger.warning(f"Could not find tool module '{mod_name}': {e}")
        except Exception as e:
            logger.error(f"Error importing tool module '{mod_name}': {e}")



#Slow Query tools

@mcp.tool()
def advanced_aggregate_slow_queries_stats_by_pattern(ctx: Context, query_limit:int = 10) -> list[dict[str, Any]]:
    """Run an in depth analysis query on the completed_requests system catalog to discover potential slow running queries along with index scan and fetch counts and times. 
    This query attempts to reduce the statements of logged queries into patterns by removing any values and only looking at the query structure with regard to returned fields,
    filtered predicates, sorts and aggregations. 
    For each query pattern it returns execution durations, counts and example queries.
    
    Accepts an optional integer as a limit to the number of results returned (default 10).
    Returns an object array of query patterns with:
    1. total count and count per user running the query.
    2. min, max and average duration of the full execution.
    3. min, max and average duration of each of the sub-operations index scan (or primary scan) and Fetch.
    4. Count of number of documents found in index scans and the total fetched.
    5. An example instance of one of the queries run matching this pattern.
    """

    query_template = """
    SELECT grouped.query_pattern,
       grouped.statement_example,
       (OBJECT u: ARRAY_LENGTH(ARRAY v FOR v IN grouped.users_agg WHEN v = u END) FOR u IN ARRAY_DISTINCT(grouped.users_agg) END) AS user_query_counts,
       grouped.total_count,
       ROUND(grouped.min_duration_in_seconds, 3) AS min_duration_in_seconds,
       ROUND(grouped.max_duration_in_seconds, 3) AS max_duration_in_seconds,
       ROUND(grouped.avg_duration_in_seconds, 3) AS avg_duration_in_seconds,
       ROUND((grouped.sorted_durations[FLOOR(grouped.total_count / 2)] + 
              grouped.sorted_durations[CEIL(grouped.total_count / 2) - 1]) / 2, 3) AS median_duration_in_seconds,
       ROUND(grouped.avg_fetch_count, 3) AS avg_fetch_docs_count,
       ROUND(grouped.avg_primaryScan_count, 3) AS avg_primaryScan_docs_count,
       ROUND(grouped.avg_indexScan_count, 3) AS avg_indexScan_docs_count,
       ROUND(grouped.avg_fetch_time, 3) AS avg_fetch_duration_in_seconds,
       ROUND(grouped.avg_primaryScan_time, 3) AS avg_primaryScan_duration_in_seconds,
       ROUND(grouped.avg_indexScan_time, 3) AS avg_indexScan_duration_in_seconds
FROM (
    SELECT query_pattern,
           ARRAY_AGG(sub.users) AS users_agg,
           ARRAY_AGG(sub.statement)[0] as statement_example, 
           COUNT(*) AS total_count,
           MIN(duration_in_seconds) AS min_duration_in_seconds,
           MAX(duration_in_seconds) AS max_duration_in_seconds,
           AVG(duration_in_seconds) AS avg_duration_in_seconds,
           ARRAY_SORT(ARRAY_AGG(duration_in_seconds)) AS sorted_durations,
           AVG(sub.`fetch_count`) AS avg_fetch_count,
           AVG(sub.`primaryScan_count`) AS avg_primaryScan_count,
           AVG(sub.`indexScan_count`) AS avg_indexScan_count,
           AVG(sub.`fetch_time`) AS avg_fetch_duration_in_seconds,
           AVG(sub.`primaryScan_time`) AS avg_primaryScan_duration_in_seconds,
           AVG(sub.`indexScan_time`) AS avg_indexScan_duration_in_seconds           
    FROM (
        SELECT query_pattern,
               statement,
               users,
               STR_TO_DURATION(serviceTime) / 1000000000 AS duration_in_seconds,
               phaseCounts.`fetch` AS `fetch_count`,
               phaseCounts.`primaryScan` AS `primaryScan_count`,
               phaseCounts.`indexScan` AS `indexScan_count`,
               STR_TO_DURATION(phaseTimes.`fetch`)/ 1000000000 AS `fetch_duration_in_seconds`,
               STR_TO_DURATION(phaseTimes.`primaryScan`)/ 1000000000 AS `primaryScan_duration_in_seconds`,
               STR_TO_DURATION(phaseTimes.`indexScan`)/ 1000000000 AS `indexScan_duration_in_seconds`
        FROM system:completed_requests
        LET query_pattern = IFMISSING(preparedText, REGEX_REPLACE(
  REGEX_REPLACE(
  REGEX_REPLACE(
  REGEX_REPLACE(
  REGEX_REPLACE(
  REGEX_REPLACE(statement,
    "\\\\s+", " "),
    '"(?:[^"]|"")*"', "?"),
    "'(?:[^']|'')*'", "?"),
    "\\\\b-?\\\\d+\\\\.?\\\\d*\\\\b", "?"),
    "(?i)\\\\b(NULL|TRUE|FALSE)\\\\b", "?"),
    "(\\\\?\\\\s*,\\\\s*)+\\\\?", "?"))
        WHERE  UPPER(IFMISSING(preparedText, statement)) NOT LIKE 'INFER %'
              AND UPPER(IFMISSING(preparedText, statement)) NOT LIKE 'ADVISE %'
              AND UPPER(IFMISSING(preparedText, statement)) NOT LIKE 'CREATE %'
              AND UPPER(IFMISSING(preparedText, statement)) NOT LIKE 'CREATE INDEX%'
              AND UPPER(IFMISSING(preparedText, statement)) NOT LIKE 'ALTER INDEX%'
              AND UPPER(IFMISSING(preparedText, statement)) NOT LIKE '% SYSTEM:%'
    ) AS sub
    GROUP BY query_pattern
) AS grouped
ORDER BY grouped.total_count DESC
    LIMIT {limit}
    """

    query = query_template.format(limit=query_limit)
    try:
        result = system_catalog_query(ctx,query)
        return result
    except Exception as e:
        logger.error(f"Error completed_request query: {str(e)}", exc_info=True)
        raise e
    
@mcp.tool()
def retreive_single_slow_query_plan(ctx: Context, query_statement : str, query_limit:int = 10) -> list[dict[str, Any]]:
    """Retrieve the query execution report and execution plan of all executions of the given query saved in the completed_requests catalog.
    The query statement must be an exact match to the statement executed, including values or placeholders where applicable.
    Accepts a query statement and an optional integer as a limit to the number of results returned (default 10).
    Returns an object array of execution plans for all instances of the query, ordered by execution time from highest to lowest.
    """

    query_template = """
    SELECT r.*, meta(r).plan
    FROM system:completed_requests AS r
    WHERE UPPER(IFMISSING(preparedText, statement)) = UPPER('{query_statement}')
    ORDER BY STR_TO_DURATION(r.elapsedTime) DESC
    LIMIT {limit}
    """

    query = query_template.format(limit=query_limit,query_statement=query_statement)
    try:
        result = system_catalog_query(ctx,query)
        return result
    except Exception as e:
        logger.error(f"Error completed_request query: {str(e)}", exc_info=True)
        raise e
    
@mcp.tool()
def retreive_list_of_similar_queries_from_completed_requests_catalog(ctx: Context, query_statement : str, query_limit:int = 10) -> list[dict[str, Any]]:
    """Retrieve a list of all recorded query statements matching the pattern of the specified query (i.e. similar queries differing in predicate values and capitalizations).
    The query statement must be an exact match to the statement executed, including values or placeholders where applicable.
    Accepts a query statement and an optional integer as a limit to the number of results returned (default 10).
    Returns a list of query statements matching the pattern.
    """

    query_template = """
    SELECT raw r.statement
    FROM system:completed_requests AS r
    LET query_pattern = UPPER(IFMISSING(preparedText, REGEX_REPLACE(
    REGEX_REPLACE(
    REGEX_REPLACE(
    REGEX_REPLACE(
    REGEX_REPLACE(
    REGEX_REPLACE(statement,
        "\\\\s+", " "),
        '"(?:[^"]|"")*"', "?"),
        "'(?:[^']|'')*'", "?"),
        "\\\\b-?\\\\d+\\\\.?\\\\d*\\\\b", "?"),
        "(?i)\\\\b(NULL|TRUE|FALSE)\\\\b", "?"),
        "(\\\\?\\\\s*,\\\\s*)+\\\\?", "?")))
    WHERE query_pattern = REGEX_REPLACE(
    REGEX_REPLACE(
    REGEX_REPLACE(
    REGEX_REPLACE(
    REGEX_REPLACE(
    REGEX_REPLACE({query_statement},
        "\\\\s+", " "),
        '"(?:[^"]|"")*"', "?"),
        "'(?:[^']|'')*'", "?"),
        "\\\\b-?\\\\d+\\\\.?\\\\d*\\\\b", "?"),
        "(?i)\\\\b(NULL|TRUE|FALSE)\\\\b", "?"),
        "(\\\\?\\\\s*,\\\\s*)+\\\\?", "?")
    LIMIT {limit}
    """

    query = query_template.format(limit=query_limit,query_statement=query_statement)
    try:
        result = system_catalog_query(ctx,query)
        return result
    except Exception as e:
        logger.error(f"Error completed_request query: {str(e)}", exc_info=True)
        raise e
    
# Util Functions
def system_catalog_query(ctx: Context, query: str) -> list[dict[str, Any]]:
    cluster = ctx.request_context.lifespan_context.cluster
    try:

        results = []
        result = cluster.query(query)
        for row in result:
            results.append(row)
        return results
    except Exception as e:
        logger.error(f"Error running query: {str(e)}", exc_info=True)
        raise e



if __name__ == "__main__":
    importlib.import_module("tools") #load default tools
    config = load_config()
    tools = config.get("tools", [])
    load_tool_modules(tools)
    main()<|MERGE_RESOLUTION|>--- conflicted
+++ resolved
@@ -9,7 +9,6 @@
 from contextlib import asynccontextmanager
 from typing import AsyncIterator
 import click
-<<<<<<< HEAD
 from couchbase_mcp import logger, set_mcp, MCP_SERVER_NAME
 import json
 import importlib
@@ -35,9 +34,6 @@
         "fts" : "8094",
         "cbas" : "8095",
         "eventing" : "8097"
-=======
-import os
->>>>>>> 51616efe
 
     }
 }
@@ -56,10 +52,7 @@
     connection_string: str = None
     ca_cert_path : str = None
     use_tls : bool = True
-<<<<<<< HEAD
-=======
     client_cert_path : str = None
->>>>>>> 51616efe
 
 
 def validate_required_param(
@@ -182,10 +175,7 @@
     password,
     read_only_query_mode,
     ca_cert_path,
-<<<<<<< HEAD
-=======
     client_cert_path,
->>>>>>> 51616efe
     transport,
 ):
     """Couchbase MCP Server"""
@@ -194,12 +184,8 @@
         "username": username,
         "password": password,
         "read_only_query_mode": read_only_query_mode,
-<<<<<<< HEAD
-        "ca_cert_path" : ca_cert_path
-=======
         "ca_cert_path" : ca_cert_path,
         "client_cert_path" : client_cert_path
->>>>>>> 51616efe
     }
     try:
         validate_authentication_method(ctx.obj)
@@ -220,10 +206,7 @@
     password = settings.get("password")
     read_only_query_mode = settings.get("read_only_query_mode")
     ca_cert_path = settings.get("ca_cert_path")
-<<<<<<< HEAD
-=======
     client_cert_path = settings.get("client_cert_path")
->>>>>>> 51616efe
     use_tls = True
     if "://" in connection_string:
         protocol = connection_string.split("://", 1)[0]
@@ -232,9 +215,6 @@
 
     try:
         logger.info("Creating Couchbase cluster connection...")
-<<<<<<< HEAD
-        auth = PasswordAuthenticator(username, password, cert_path = ca_cert_path)
-=======
         #use client cert if provided, else user/password
         if client_cert_path:
                     
@@ -248,7 +228,6 @@
             auth = CertificateAuthenticator(**tls_conf)
         else:
             auth = PasswordAuthenticator(username, password, cert_path = ca_cert_path)
->>>>>>> 51616efe
 
         options = ClusterOptions(auth)
         options.apply_profile("wan_development")
@@ -264,12 +243,8 @@
             username=username,
             password=password,
             read_only_query_mode=read_only_query_mode,
-<<<<<<< HEAD
-            use_tls=use_tls
-=======
             use_tls=use_tls,
             client_cert_path=client_cert_path
->>>>>>> 51616efe
         )
 
     except Exception as e:
@@ -294,7 +269,6 @@
     try:
         ping_report = cluster.ping()
     except Exception as e:
-<<<<<<< HEAD
         logger.error(f"Unable to reach cluster for health check: {e}")
         raise e
     try:
@@ -312,10 +286,6 @@
     except Exception as e:
         logger.error(f"Unable to parse ping report: {e}")
         raise e
-=======
-        logger.error(f"Error getting bucket names: {e}")
-        raise 
->>>>>>> 51616efe
 
     return services
 
